--- conflicted
+++ resolved
@@ -295,31 +295,32 @@
 }
 
 static int
-<<<<<<< HEAD
+lbox_cfg_set_replication_sync_lag(struct lua_State *L)
+{
+	try {
+		box_set_replication_sync_lag();
+	} catch (Exception *) {
+		luaT_error(L);
+	}
+	return 0;
+}
+
+static int
+lbox_cfg_set_replication_sync_timeout(struct lua_State *L)
+{
+	try {
+		box_set_replication_sync_timeout();
+	} catch (Exception *) {
+		luaT_error(L);
+	}
+	return 0;
+}
+
+static int
 lbox_cfg_set_replication_skip_conflict(struct lua_State *L)
 {
 	(void) L;
 	box_set_replication_skip_conflict();
-=======
-lbox_cfg_set_replication_sync_lag(struct lua_State *L)
-{
-	try {
-		box_set_replication_sync_lag();
-	} catch (Exception *) {
-		luaT_error(L);
-	}
-	return 0;
-}
-
-static int
-lbox_cfg_set_replication_sync_timeout(struct lua_State *L)
-{
-	try {
-		box_set_replication_sync_timeout();
-	} catch (Exception *) {
-		luaT_error(L);
-	}
->>>>>>> 113ade24
 	return 0;
 }
 
@@ -348,14 +349,11 @@
 		{"cfg_set_vinyl_timeout", lbox_cfg_set_vinyl_timeout},
 		{"cfg_set_replication_timeout", lbox_cfg_set_replication_timeout},
 		{"cfg_set_replication_connect_quorum", lbox_cfg_set_replication_connect_quorum},
-<<<<<<< HEAD
-		{"cfg_set_replication_skip_conflict", lbox_cfg_set_replication_skip_conflict},
 		{"cfg_set_replication_connect_timeout", lbox_cfg_set_replication_connect_timeout},
-		{"cfg_set_net_msg_max", lbox_cfg_set_net_msg_max},
-=======
 		{"cfg_set_replication_sync_lag", lbox_cfg_set_replication_sync_lag},
 		{"cfg_set_replication_sync_timeout", lbox_cfg_set_replication_sync_timeout},
->>>>>>> 113ade24
+		{"cfg_set_replication_skip_conflict", lbox_cfg_set_replication_skip_conflict},
+		{"cfg_set_net_msg_max", lbox_cfg_set_net_msg_max},
 		{NULL, NULL}
 	};
 
