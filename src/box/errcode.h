#ifndef TARANTOOL_BOX_ERRCODE_H_INCLUDED
#define TARANTOOL_BOX_ERRCODE_H_INCLUDED
/*
 * Copyright 2010-2016, Tarantool AUTHORS, please see AUTHORS file.
 *
 * Redistribution and use in source and binary forms, with or
 * without modification, are permitted provided that the following
 * conditions are met:
 *
 * 1. Redistributions of source code must retain the above
 *    copyright notice, this list of conditions and the
 *    following disclaimer.
 *
 * 2. Redistributions in binary form must reproduce the above
 *    copyright notice, this list of conditions and the following
 *    disclaimer in the documentation and/or other materials
 *    provided with the distribution.
 *
 * THIS SOFTWARE IS PROVIDED BY <COPYRIGHT HOLDER> ``AS IS'' AND
 * ANY EXPRESS OR IMPLIED WARRANTIES, INCLUDING, BUT NOT LIMITED
 * TO, THE IMPLIED WARRANTIES OF MERCHANTABILITY AND FITNESS FOR
 * A PARTICULAR PURPOSE ARE DISCLAIMED. IN NO EVENT SHALL
 * <COPYRIGHT HOLDER> OR CONTRIBUTORS BE LIABLE FOR ANY DIRECT,
 * INDIRECT, INCIDENTAL, SPECIAL, EXEMPLARY, OR CONSEQUENTIAL
 * DAMAGES (INCLUDING, BUT NOT LIMITED TO, PROCUREMENT OF
 * SUBSTITUTE GOODS OR SERVICES; LOSS OF USE, DATA, OR PROFITS; OR
 * BUSINESS INTERRUPTION) HOWEVER CAUSED AND ON ANY THEORY OF
 * LIABILITY, WHETHER IN CONTRACT, STRICT LIABILITY, OR TORT
 * (INCLUDING NEGLIGENCE OR OTHERWISE) ARISING IN ANY WAY OUT OF
 * THE USE OF THIS SOFTWARE, EVEN IF ADVISED OF THE POSSIBILITY OF
 * SUCH DAMAGE.
 */
#include <stdint.h>

#include "trivia/util.h"

#ifdef __cplusplus
extern "C" {
#endif

struct errcode_record {
	const char *errstr;
	const char *errdesc;
};

/*
 * To add a new error code to Tarantool, extend this array.
 *
 * !IMPORTANT! Currently you need to manually update the user
 * guide (doc/user/errcode.xml) with each added error code.
 * Please don't forget to do it!
 */

#define ERROR_CODES(_)					    \
	/*  0 */_(ER_UNKNOWN,			"Unknown error") \
	/*  1 */_(ER_ILLEGAL_PARAMS,		"Illegal parameters, %s") \
	/*  2 */_(ER_MEMORY_ISSUE,		"Failed to allocate %u bytes in %s for %s") \
	/*  3 */_(ER_TUPLE_FOUND,		"Duplicate key exists in unique index '%s' in space '%s'") \
	/*  4 */_(ER_TUPLE_NOT_FOUND,		"Tuple doesn't exist in index '%s' in space '%s'") \
	/*  5 */_(ER_UNSUPPORTED,		"%s does not support %s") \
	/*  6 */_(ER_NONMASTER,			"Can't modify data on a replication slave. My master is: %s") \
	/*  7 */_(ER_READONLY,			"Can't modify data because this instance is in read-only mode.") \
	/*  8 */_(ER_INJECTION,			"Error injection '%s'") \
	/*  9 */_(ER_CREATE_SPACE,		"Failed to create space '%s': %s") \
	/* 10 */_(ER_SPACE_EXISTS,		"Space '%s' already exists") \
	/* 11 */_(ER_DROP_SPACE,		"Can't drop space '%s': %s") \
	/* 12 */_(ER_ALTER_SPACE,		"Can't modify space '%s': %s") \
	/* 13 */_(ER_INDEX_TYPE,		"Unsupported index type supplied for index '%s' in space '%s'") \
	/* 14 */_(ER_MODIFY_INDEX,		"Can't create or modify index '%s' in space '%s': %s") \
	/* 15 */_(ER_LAST_DROP,			"Can't drop the primary key in a system space, space '%s'") \
	/* 16 */_(ER_TUPLE_FORMAT_LIMIT,	"Tuple format limit reached: %u") \
	/* 17 */_(ER_DROP_PRIMARY_KEY,		"Can't drop primary key in space '%s' while secondary keys exist") \
	/* 18 */_(ER_KEY_PART_TYPE,		"Supplied key type of part %u does not match index part type: expected %s") \
	/* 19 */_(ER_EXACT_MATCH,		"Invalid key part count in an exact match (expected %u, got %u)") \
	/* 20 */_(ER_INVALID_MSGPACK,		"Invalid MsgPack - %s") \
	/* 21 */_(ER_PROC_RET,			"msgpack.encode: can not encode Lua type '%s'") \
	/* 22 */_(ER_TUPLE_NOT_ARRAY,		"Tuple/Key must be MsgPack array") \
	/* 23 */_(ER_FIELD_TYPE,		"Tuple field %u type does not match one required by operation: expected %s") \
	/* 24 */_(ER_INDEX_PART_TYPE_MISMATCH,	"Field %s has type '%s' in one index, but type '%s' in another") \
	/* 25 */_(ER_SPLICE,			"SPLICE error on field %u: %s") \
	/* 26 */_(ER_UPDATE_ARG_TYPE,		"Argument type in operation '%c' on field %u does not match field type: expected %s") \
	/* 27 */_(ER_FORMAT_MISMATCH_INDEX_PART, "Field %s has type '%s' in space format, but type '%s' in index definition") \
	/* 28 */_(ER_UNKNOWN_UPDATE_OP,		"Unknown UPDATE operation") \
	/* 29 */_(ER_UPDATE_FIELD,		"Field %u UPDATE error: %s") \
	/* 30 */_(ER_FUNCTION_TX_ACTIVE,	"Transaction is active at return from function") \
	/* 31 */_(ER_KEY_PART_COUNT,		"Invalid key part count (expected [0..%u], got %u)") \
	/* 32 */_(ER_PROC_LUA,			"%s") \
	/* 33 */_(ER_NO_SUCH_PROC,		"Procedure '%.*s' is not defined") \
	/* 34 */_(ER_NO_SUCH_TRIGGER,		"Trigger '%s' doesn't exist") \
	/* 35 */_(ER_NO_SUCH_INDEX,		"No index #%u is defined in space '%s'") \
	/* 36 */_(ER_NO_SUCH_SPACE,		"Space '%s' does not exist") \
	/* 37 */_(ER_NO_SUCH_FIELD,		"Field %d was not found in the tuple") \
	/* 38 */_(ER_EXACT_FIELD_COUNT,		"Tuple field count %u does not match space field count %u") \
	/* 39 */_(ER_MIN_FIELD_COUNT,		"Tuple field count %u is less than required by space format or defined indexes (expected at least %u)") \
	/* 40 */_(ER_WAL_IO,			"Failed to write to disk") \
	/* 41 */_(ER_MORE_THAN_ONE_TUPLE,	"Get() doesn't support partial keys and non-unique indexes") \
	/* 42 */_(ER_ACCESS_DENIED,		"%s access to %s '%s' is denied for user '%s'") \
	/* 43 */_(ER_CREATE_USER,		"Failed to create user '%s': %s") \
	/* 44 */_(ER_DROP_USER,			"Failed to drop user or role '%s': %s") \
	/* 45 */_(ER_NO_SUCH_USER,		"User '%s' is not found") \
	/* 46 */_(ER_USER_EXISTS,		"User '%s' already exists") \
	/* 47 */_(ER_PASSWORD_MISMATCH,		"Incorrect password supplied for user '%s'") \
	/* 48 */_(ER_UNKNOWN_REQUEST_TYPE,	"Unknown request type %u") \
	/* 49 */_(ER_UNKNOWN_SCHEMA_OBJECT,	"Unknown object type '%s'") \
	/* 50 */_(ER_CREATE_FUNCTION,		"Failed to create function '%s': %s") \
	/* 51 */_(ER_NO_SUCH_FUNCTION,		"Function '%s' does not exist") \
	/* 52 */_(ER_FUNCTION_EXISTS,		"Function '%s' already exists") \
	/* 53 */_(ER_BEFORE_REPLACE_RET,	"Invalid return value of space:before_replace trigger: expected tuple or nil, got %s") \
	/* 54 */_(ER_FUNCTION_MAX,		"A limit on the total number of functions has been reached: %u") \
	/* 55 */_(ER_TRIGGER_EXISTS,		"Trigger '%s' already exists") \
	/* 56 */_(ER_USER_MAX,			"A limit on the total number of users has been reached: %u") \
	/* 57 */_(ER_NO_SUCH_ENGINE,		"Space engine '%s' does not exist") \
	/* 58 */_(ER_RELOAD_CFG,		"Can't set option '%s' dynamically") \
	/* 59 */_(ER_CFG,			"Incorrect value for option '%s': %s") \
	/* 60 */_(ER_SAVEPOINT_EMPTY_TX,	"Can not set a savepoint in an empty transaction") \
	/* 61 */_(ER_NO_SUCH_SAVEPOINT,		"Can not rollback to savepoint: the savepoint does not exist") \
	/* 62 */_(ER_UNKNOWN_REPLICA,		"Replica %s is not registered with replica set %s") \
	/* 63 */_(ER_REPLICASET_UUID_MISMATCH,	"Replica set UUID mismatch: expected %s, got %s") \
	/* 64 */_(ER_INVALID_UUID,		"Invalid UUID: %s") \
	/* 65 */_(ER_REPLICASET_UUID_IS_RO,	"Can't reset replica set UUID: it is already assigned") \
	/* 66 */_(ER_INSTANCE_UUID_MISMATCH,	"Instance UUID mismatch: expected %s, got %s") \
	/* 67 */_(ER_REPLICA_ID_IS_RESERVED,	"Can't initialize replica id with a reserved value %u") \
	/* 68 */_(ER_INVALID_ORDER,		"Invalid LSN order for instance %u: previous LSN = %llu, new lsn = %llu") \
	/* 69 */_(ER_MISSING_REQUEST_FIELD,	"Missing mandatory field '%s' in request") \
	/* 70 */_(ER_IDENTIFIER,		"Invalid identifier '%s' (expected printable symbols only)") \
	/* 71 */_(ER_DROP_FUNCTION,		"Can't drop function %u: %s") \
	/* 72 */_(ER_ITERATOR_TYPE,		"Unknown iterator type '%s'") \
	/* 73 */_(ER_REPLICA_MAX,		"Replica count limit reached: %u") \
	/* 74 */_(ER_INVALID_XLOG,		"Failed to read xlog: %lld") \
	/* 75 */_(ER_INVALID_XLOG_NAME,		"Invalid xlog name: expected %lld got %lld") \
	/* 76 */_(ER_INVALID_XLOG_ORDER,	"Invalid xlog order: %lld and %lld") \
	/* 77 */_(ER_NO_CONNECTION,		"Connection is not established") \
	/* 78 */_(ER_TIMEOUT,			"Timeout exceeded") \
	/* 79 */_(ER_ACTIVE_TRANSACTION,	"Operation is not permitted when there is an active transaction ") \
	/* 80 */_(ER_CURSOR_NO_TRANSACTION,	"The transaction the cursor belongs to has ended") \
	/* 81 */_(ER_CROSS_ENGINE_TRANSACTION,	"A multi-statement transaction can not use multiple storage engines") \
	/* 82 */_(ER_NO_SUCH_ROLE,		"Role '%s' is not found") \
	/* 83 */_(ER_ROLE_EXISTS,		"Role '%s' already exists") \
	/* 84 */_(ER_CREATE_ROLE,		"Failed to create role '%s': %s") \
	/* 85 */_(ER_INDEX_EXISTS,		"Index '%s' already exists") \
	/* 86 */_(ER_UNUSED6,			"") \
	/* 87 */_(ER_ROLE_LOOP,			"Granting role '%s' to role '%s' would create a loop") \
	/* 88 */_(ER_GRANT,			"Incorrect grant arguments: %s") \
	/* 89 */_(ER_PRIV_GRANTED,		"User '%s' already has %s access on %s '%s'") \
	/* 90 */_(ER_ROLE_GRANTED,		"User '%s' already has role '%s'") \
	/* 91 */_(ER_PRIV_NOT_GRANTED,		"User '%s' does not have %s access on %s '%s'") \
	/* 92 */_(ER_ROLE_NOT_GRANTED,		"User '%s' does not have role '%s'") \
	/* 93 */_(ER_MISSING_SNAPSHOT,		"Can't find snapshot") \
	/* 94 */_(ER_CANT_UPDATE_PRIMARY_KEY,	"Attempt to modify a tuple field which is part of index '%s' in space '%s'") \
	/* 95 */_(ER_UPDATE_INTEGER_OVERFLOW,   "Integer overflow when performing '%c' operation on field %u") \
	/* 96 */_(ER_GUEST_USER_PASSWORD,       "Setting password for guest user has no effect") \
	/* 97 */_(ER_TRANSACTION_CONFLICT,      "Transaction has been aborted by conflict") \
	/* 98 */_(ER_UNSUPPORTED_PRIV,		"Unsupported %s privilege '%s'") \
	/* 99 */_(ER_LOAD_FUNCTION,		"Failed to dynamically load function '%s': %s") \
	/*100 */_(ER_FUNCTION_LANGUAGE,		"Unsupported language '%s' specified for function '%s'") \
	/*101 */_(ER_RTREE_RECT,		"RTree: %s must be an array with %u (point) or %u (rectangle/box) numeric coordinates") \
	/*102 */_(ER_PROC_C,			"%s") \
	/*103 */_(ER_UNKNOWN_RTREE_INDEX_DISTANCE_TYPE,	"Unknown RTREE index distance type %s") \
	/*104 */_(ER_PROTOCOL,			"%s") \
	/*105 */_(ER_UPSERT_UNIQUE_SECONDARY_KEY, "Space %s has a unique secondary index and does not support UPSERT") \
	/*106 */_(ER_WRONG_INDEX_RECORD,	"Wrong record in _index space: got {%s}, expected {%s}") \
	/*107 */_(ER_WRONG_INDEX_PARTS,		"Wrong index parts: %s; expected field1 id (number), field1 type (string), ...") \
	/*108 */_(ER_WRONG_INDEX_OPTIONS,	"Wrong index options (field %u): %s") \
	/*109 */_(ER_WRONG_SCHEMA_VERSION,	"Wrong schema version, current: %d, in request: %u") \
	/*110 */_(ER_MEMTX_MAX_TUPLE_SIZE,	"Failed to allocate %u bytes for tuple: tuple is too large. Check 'memtx_max_tuple_size' configuration option.") \
	/*111 */_(ER_WRONG_SPACE_OPTIONS,	"Wrong space options (field %u): %s") \
	/*112 */_(ER_UNSUPPORTED_INDEX_FEATURE,	"Index '%s' (%s) of space '%s' (%s) does not support %s") \
	/*113 */_(ER_VIEW_IS_RO,		"View '%s' is read-only") \
	/*114 */_(ER_SAVEPOINT_NO_TRANSACTION,	"Can not set a savepoint in absence of active transaction") \
	/*115 */_(ER_SYSTEM,			"%s") \
	/*116 */_(ER_LOADING,			"Instance bootstrap hasn't finished yet") \
	/*117 */_(ER_CONNECTION_TO_SELF,	"Connection to self") \
	/*118 */_(ER_KEY_PART_IS_TOO_LONG,	"Key part is too long: %u of %u bytes") \
	/*119 */_(ER_COMPRESSION,		"Compression error: %s") \
	/*120 */_(ER_CHECKPOINT_IN_PROGRESS,	"Snapshot is already in progress") \
	/*121 */_(ER_SUB_STMT_MAX,		"Can not execute a nested statement: nesting limit reached") \
	/*122 */_(ER_COMMIT_IN_SUB_STMT,	"Can not commit transaction in a nested statement") \
	/*123 */_(ER_ROLLBACK_IN_SUB_STMT,	"Rollback called in a nested statement") \
	/*124 */_(ER_DECOMPRESSION,		"Decompression error: %s") \
	/*125 */_(ER_INVALID_XLOG_TYPE,		"Invalid xlog type: expected %s, got %s") \
	/*126 */_(ER_ALREADY_RUNNING,		"Failed to lock WAL directory %s and hot_standby mode is off") \
	/*127 */_(ER_INDEX_FIELD_COUNT_LIMIT,	"Indexed field count limit reached: %d indexed fields") \
	/*128 */_(ER_LOCAL_INSTANCE_ID_IS_READ_ONLY, "The local instance id %u is read-only") \
	/*129 */_(ER_BACKUP_IN_PROGRESS,	"Backup is already in progress") \
	/*130 */_(ER_READ_VIEW_ABORTED,         "The read view is aborted") \
	/*131 */_(ER_INVALID_INDEX_FILE,	"Invalid INDEX file %s: %s") \
	/*132 */_(ER_INVALID_RUN_FILE,		"Invalid RUN file: %s") \
	/*133 */_(ER_INVALID_VYLOG_FILE,	"Invalid VYLOG file: %s") \
	/*134 */_(ER_CHECKPOINT_ROLLBACK,	"Can't start a checkpoint while in cascading rollback") \
	/*135 */_(ER_VY_QUOTA_TIMEOUT,		"Timed out waiting for Vinyl memory quota") \
	/*136 */_(ER_PARTIAL_KEY,		"%s index  does not support selects via a partial key (expected %u parts, got %u). Please Consider changing index type to TREE.") \
	/*137 */_(ER_TRUNCATE_SYSTEM_SPACE,	"Can't truncate a system space, space '%s'") \
	/*138 */_(ER_LOAD_MODULE,		"Failed to dynamically load module '%.*s': %s") \
	/*139 */_(ER_VINYL_MAX_TUPLE_SIZE,	"Failed to allocate %u bytes for tuple: tuple is too large. Check 'vinyl_max_tuple_size' configuration option.") \
	/*140 */_(ER_WRONG_DD_VERSION,		"Wrong _schema version: expected 'major.minor[.patch]'") \
	/*141 */_(ER_WRONG_SPACE_FORMAT,	"Wrong space format (field %u): %s") \
	/*142 */_(ER_CREATE_SEQUENCE,		"Failed to create sequence '%s': %s") \
	/*143 */_(ER_ALTER_SEQUENCE,		"Can't modify sequence '%s': %s") \
	/*144 */_(ER_DROP_SEQUENCE,		"Can't drop sequence '%s': %s") \
	/*145 */_(ER_NO_SUCH_SEQUENCE,		"Sequence '%s' does not exist") \
	/*146 */_(ER_SEQUENCE_EXISTS,		"Sequence '%s' already exists") \
	/*147 */_(ER_SEQUENCE_OVERFLOW,		"Sequence '%s' has overflowed") \
	/*148 */_(ER_UNUSED5,			"") \
	/*149 */_(ER_SPACE_FIELD_IS_DUPLICATE,	"Space field '%s' is duplicate") \
	/*150 */_(ER_CANT_CREATE_COLLATION,	"Failed to initialize collation: %s.") \
	/*151 */_(ER_WRONG_COLLATION_OPTIONS,	"Wrong collation options (field %u): %s") \
	/*152 */_(ER_NULLABLE_PRIMARY,		"Primary index of the space '%s' can not contain nullable parts") \
	/*153 */_(ER_NULLABLE_MISMATCH,		"Field %d is %s in space format, but %s in index parts") \
<<<<<<< HEAD
	/*154 */_(ER_SQL_BIND_VALUE,            "Bind value for parameter %s is out of range for type %s") \
	/*155 */_(ER_SQL_BIND_TYPE,             "Bind value type %s for parameter %s is not supported") \
	/*156 */_(ER_SQL_BIND_PARAMETER_MAX,    "SQL bind parameter limit reached: %d") \
	/*157 */_(ER_SQL_EXECUTE,               "Failed to execute SQL statement: %s") \
	/*158 */_(ER_SQL,			"SQL error: %s") \
	/*159 */_(ER_SQL_BIND_NOT_FOUND,	"Parameter %s was not found in the statement") \
	/*160 */_(ER_ACTION_MISMATCH,		"Field %d contains %s on conflict action, but %s in index parts") \
	/*161 */_(ER_VIEW_MISSING_SQL,		"Space declared as a view must have SQL statement") \
	/*162 */_(ER_FOREIGN_KEY_CONSTRAINT,	"Can not commit transaction: deferred foreign keys violations are not resolved") \
=======
	/*154 */_(ER_TRANSACTION_YIELD,		"Transaction has been aborted by a fiber yield") \
	/*155 */_(ER_NO_SUCH_GROUP,		"Replication group '%s' does not exist") \
>>>>>>> 1ca0e2e8

/*
 * !IMPORTANT! Please follow instructions at start of the file
 * when adding new errors.
 */

ENUM0(box_error_code, ERROR_CODES);
extern struct errcode_record box_error_codes[];

/** Return a string representation of error name, e.g. "ER_OK".
 */

static inline const char *tnt_errcode_str(uint32_t errcode)
{
	if (errcode >= box_error_code_MAX) {
		/* Unknown error code - can be triggered using box.error() */
		return "ER_UNKNOWN";
	}
	return box_error_codes[errcode].errstr;
}

/** Return a description of the error. */
static inline const char *tnt_errcode_desc(uint32_t errcode)
{
	if (errcode >= box_error_code_MAX)
		return "Unknown error";

	return box_error_codes[errcode].errdesc;
}

#ifdef __cplusplus
} /* extern "C" */
#endif

#endif /* TARANTOOL_BOX_ERRCODE_H_INCLUDED */<|MERGE_RESOLUTION|>--- conflicted
+++ resolved
@@ -206,7 +206,6 @@
 	/*151 */_(ER_WRONG_COLLATION_OPTIONS,	"Wrong collation options (field %u): %s") \
 	/*152 */_(ER_NULLABLE_PRIMARY,		"Primary index of the space '%s' can not contain nullable parts") \
 	/*153 */_(ER_NULLABLE_MISMATCH,		"Field %d is %s in space format, but %s in index parts") \
-<<<<<<< HEAD
 	/*154 */_(ER_SQL_BIND_VALUE,            "Bind value for parameter %s is out of range for type %s") \
 	/*155 */_(ER_SQL_BIND_TYPE,             "Bind value type %s for parameter %s is not supported") \
 	/*156 */_(ER_SQL_BIND_PARAMETER_MAX,    "SQL bind parameter limit reached: %d") \
@@ -216,10 +215,8 @@
 	/*160 */_(ER_ACTION_MISMATCH,		"Field %d contains %s on conflict action, but %s in index parts") \
 	/*161 */_(ER_VIEW_MISSING_SQL,		"Space declared as a view must have SQL statement") \
 	/*162 */_(ER_FOREIGN_KEY_CONSTRAINT,	"Can not commit transaction: deferred foreign keys violations are not resolved") \
-=======
-	/*154 */_(ER_TRANSACTION_YIELD,		"Transaction has been aborted by a fiber yield") \
-	/*155 */_(ER_NO_SUCH_GROUP,		"Replication group '%s' does not exist") \
->>>>>>> 1ca0e2e8
+	/*163 */_(ER_TRANSACTION_YIELD,		"Transaction has been aborted by a fiber yield") \
+	/*164 */_(ER_NO_SUCH_GROUP,		"Replication group '%s' does not exist") \
 
 /*
  * !IMPORTANT! Please follow instructions at start of the file
