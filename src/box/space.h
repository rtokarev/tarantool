#ifndef TARANTOOL_BOX_SPACE_H_INCLUDED
#define TARANTOOL_BOX_SPACE_H_INCLUDED
/*
 * Copyright 2010-2015, Tarantool AUTHORS, please see AUTHORS file.
 *
 * Redistribution and use in source and binary forms, with or
 * without modification, are permitted provided that the following
 * conditions are met:
 *
 * 1. Redistributions of source code must retain the above
 *    copyright notice, this list of conditions and the
 *    following disclaimer.
 *
 * 2. Redistributions in binary form must reproduce the above
 *    copyright notice, this list of conditions and the following
 *    disclaimer in the documentation and/or other materials
 *    provided with the distribution.
 *
 * THIS SOFTWARE IS PROVIDED BY <COPYRIGHT HOLDER> ``AS IS'' AND
 * ANY EXPRESS OR IMPLIED WARRANTIES, INCLUDING, BUT NOT LIMITED
 * TO, THE IMPLIED WARRANTIES OF MERCHANTABILITY AND FITNESS FOR
 * A PARTICULAR PURPOSE ARE DISCLAIMED. IN NO EVENT SHALL
 * <COPYRIGHT HOLDER> OR CONTRIBUTORS BE LIABLE FOR ANY DIRECT,
 * INDIRECT, INCIDENTAL, SPECIAL, EXEMPLARY, OR CONSEQUENTIAL
 * DAMAGES (INCLUDING, BUT NOT LIMITED TO, PROCUREMENT OF
 * SUBSTITUTE GOODS OR SERVICES; LOSS OF USE, DATA, OR PROFITS; OR
 * BUSINESS INTERRUPTION) HOWEVER CAUSED AND ON ANY THEORY OF
 * LIABILITY, WHETHER IN CONTRACT, STRICT LIABILITY, OR TORT
 * (INCLUDING NEGLIGENCE OR OTHERWISE) ARISING IN ANY WAY OUT OF
 * THE USE OF THIS SOFTWARE, EVEN IF ADVISED OF THE POSSIBILITY OF
 * SUCH DAMAGE.
 */
#include "index.h"
#include "schema.h"
#include "key_def.h"
#include "engine.h"
#include "small/rlist.h"
#include "box.h"
<<<<<<< HEAD

=======
>>>>>>> 73177b92

struct space {
	struct access access[BOX_USER_MAX];
	/**
	 * Reflects the current space state and is also a vtab
	 * with methods. Unlike a C++ vtab, changes during space
	 * life cycle, throughout phases of recovery or with
	 * deletion and addition of indexes.
	 */
	Handler *handler;

	/** Triggers fired after space_replace() -- see txn_commit_stmt(). */
	struct rlist on_replace;
	/**
	 * The number of *enabled* indexes in the space.
	 *
	 * After all indexes are built, it is equal to the number
	 * of non-nil members of the index[] array.
	 */
	uint32_t index_count;
	/**
	 * There may be gaps index ids, i.e. index 0 and 2 may exist,
	 * while index 1 is not defined. This member stores the
	 * max id of a defined index in the space. It defines the
	 * size of index_map array.
	 */
	uint32_t index_id_max;
	/** Space meta. */
	struct space_def def;
	/** Enable/disable triggers. */
	bool run_triggers;
	/**
	 * True if the space has a unique secondary key.
	 * UPSERT can't work in presence of unique
	 * secondary keys.
	 */
	bool has_unique_secondary_key;

	/** Default tuple format used by this space */
	struct tuple_format *format;
	/**
	 * Sparse array of indexes defined on the space, indexed
	 * by id. Used to quickly find index by id (for SELECTs).
	 */
	Index **index_map;
	/**
	 * Dense array of indexes defined on the space, in order
	 * of index id. Initially stores only the primary key at
	 * position 0, and is fully built by
	 * space_build_secondary_keys().
	 */
	Index *index[];
};

/** Check whether or not the current user can be granted
 * the requested access to the space.
 */
void
access_check_space(struct space *space, uint8_t access);

/** Get space ordinal number. */
static inline uint32_t
space_id(struct space *space) { return space->def.id; }

/** Get space name. */
static inline const char *
space_name(struct space *space) { return space->def.name; }


/** Return true if space is temporary. */
static inline bool
space_is_temporary(struct space *space) { return space->def.opts.temporary; }

static inline bool
space_is_memtx(struct space *space) { return space->handler->engine->id == 0; }

/** Return true if space is run under sophia engine. */
static inline bool
space_is_sophia(struct space *space) { return strcmp(space->handler->engine->name, "sophia") == 0; }

void space_noop(struct space *space);

uint32_t
space_size(struct space *space);

/**
 * Check that the tuple has correct field count and correct field
 * types (a pre-requisite for an INSERT).
 */
void
space_validate_tuple(struct space *sp, struct tuple *new_tuple);

void
space_validate_tuple_raw(struct space *sp, const char *data);

/**
 * Allocate and initialize a space. The space
 * needs to be loaded before it can be used
 * (see space->handler->recover()).
 */
struct space *
space_new(struct space_def *space_def, struct rlist *key_list);

/** Destroy and free a space. */
void
space_delete(struct space *space);

/**
 * Dump space definition (key definitions, key count)
 * for ALTER.
 */
void
space_dump_def(const struct space *space, struct rlist *key_list);

/**
 * Exchange two index objects in two spaces. Used
 * to update a space with a newly built index, while
 * making sure the old index doesn't leak.
 */
void
space_swap_index(struct space *lhs, struct space *rhs,
		 uint32_t lhs_id, uint32_t rhs_id);

/** Rebuild index map in a space after a series of swap index. */
void
space_fill_index_map(struct space *space);

/**
 * Get index by index id.
 * @return NULL if the index is not found.
 */
static inline Index *
space_index(struct space *space, uint32_t id)
{
	if (id <= space->index_id_max)
		return space->index_map[id];
	return NULL;
}

/**
 * Look up index by id.
 * Raise an error if the index is not found.
 */
static inline Index *
index_find(struct space *space, uint32_t index_id)
{
	Index *index = space_index(space, index_id);
	if (index == NULL)
		tnt_raise(LoggedError, ER_NO_SUCH_INDEX, index_id,
			  space_name(space));
	return index;
}

static inline Index *
index_find_unique(struct space *space, uint32_t index_id)
{
	Index *index = index_find(space, index_id);
	if (!index->key_def->opts.is_unique)
		tnt_raise(ClientError, ER_MORE_THAN_ONE_TUPLE);
	return index;
}

class MemtxIndex;

/**
 * Find an index in a system space. Throw an error
 * if we somehow deal with a non-memtx space (it can't
 * be used for system spaces.
 */
static inline MemtxIndex *
index_find_system(struct space *space, uint32_t index_id)
{
	if (! space_is_memtx(space)) {
		tnt_raise(ClientError, ER_UNSUPPORTED,
			  space->handler->engine->name, "system data");
	}
	return (MemtxIndex *) index_find(space, index_id);
}


extern "C" void
space_run_triggers(struct space *space, bool yesno);

/**
 * Checks that primary key of a tuple did not change during update,
 * otherwise throws ClientError.
 * You should not call this method, if an engine can control it by
 * itself.
 */
void
space_check_update(struct space *space,
		   struct tuple *old_tuple,
		   struct tuple *new_tuple);

/*
 * Delete all tuples from space.
 */
void
space_truncate(struct space *space);

#endif /* TARANTOOL_BOX_SPACE_H_INCLUDED */<|MERGE_RESOLUTION|>--- conflicted
+++ resolved
@@ -36,10 +36,6 @@
 #include "engine.h"
 #include "small/rlist.h"
 #include "box.h"
-<<<<<<< HEAD
-
-=======
->>>>>>> 73177b92
 
 struct space {
 	struct access access[BOX_USER_MAX];
