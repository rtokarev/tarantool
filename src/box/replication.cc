/*
 * Copyright 2010-2016, Tarantool AUTHORS, please see AUTHORS file.
 *
 * Redistribution and use in source and binary forms, with or
 * without modification, are permitted provided that the following
 * conditions are met:
 *
 * 1. Redistributions of source code must retain the above
 *    copyright notice, this list of conditions and the
 *    following disclaimer.
 *
 * 2. Redistributions in binary form must reproduce the above
 *    copyright notice, this list of conditions and the following
 *    disclaimer in the documentation and/or other materials
 *    provided with the distribution.
 *
 * THIS SOFTWARE IS PROVIDED BY <COPYRIGHT HOLDER> ``AS IS'' AND
 * ANY EXPRESS OR IMPLIED WARRANTIES, INCLUDING, BUT NOT LIMITED
 * TO, THE IMPLIED WARRANTIES OF MERCHANTABILITY AND FITNESS FOR
 * A PARTICULAR PURPOSE ARE DISCLAIMED. IN NO EVENT SHALL
 * <COPYRIGHT HOLDER> OR CONTRIBUTORS BE LIABLE FOR ANY DIRECT,
 * INDIRECT, INCIDENTAL, SPECIAL, EXEMPLARY, OR CONSEQUENTIAL
 * DAMAGES (INCLUDING, BUT NOT LIMITED TO, PROCUREMENT OF
 * SUBSTITUTE GOODS OR SERVICES; LOSS OF USE, DATA, OR PROFITS; OR
 * BUSINESS INTERRUPTION) HOWEVER CAUSED AND ON ANY THEORY OF
 * LIABILITY, WHETHER IN CONTRACT, STRICT LIABILITY, OR TORT
 * (INCLUDING NEGLIGENCE OR OTHERWISE) ARISING IN ANY WAY OUT OF
 * THE USE OF THIS SOFTWARE, EVEN IF ADVISED OF THE POSSIBILITY OF
 * SUCH DAMAGE.
 */

#include "replication.h"

#include <fiber.h> /* &cord->slabc */
#include <fiber_channel.h>
#include <scoped_guard.h>
#include <small/mempool.h>

#include "box.h"
#include "gc.h"
#include "error.h"
#include "vclock.h" /* VCLOCK_MAX */

uint32_t instance_id = REPLICA_ID_NIL;
struct tt_uuid INSTANCE_UUID;
struct tt_uuid REPLICASET_UUID;

double replication_timeout = 1.0; /* seconds */
double replication_connect_timeout = 4.0; /* seconds */
int replication_connect_quorum = REPLICATION_CONNECT_QUORUM_ALL;
double replication_sync_lag = 10.0; /* seconds */
bool replication_skip_conflict = false;

struct replicaset replicaset;

static int
replica_compare_by_uuid(const struct replica *a, const struct replica *b)
{
	return tt_uuid_compare(&a->uuid, &b->uuid);
}

rb_gen(MAYBE_UNUSED static, replica_hash_, replica_hash_t,
       struct replica, in_hash, replica_compare_by_uuid);

#define replica_hash_foreach_safe(hash, item, next) \
	for (item = replica_hash_first(hash); \
	     item != NULL && ((next = replica_hash_next(hash, item)) || 1); \
	     item = next)

/**
 * Return the number of replicas that have to be synchronized
 * in order to form a quorum in the replica set.
 */
static inline int
replicaset_quorum(void)
{
	return MIN(replication_connect_quorum, replicaset.applier.total);
}

void
replication_init(void)
{
	memset(&replicaset, 0, sizeof(replicaset));
	mempool_create(&replicaset.pool, &cord()->slabc,
		       sizeof(struct replica));
	replica_hash_new(&replicaset.hash);
	rlist_create(&replicaset.anon);
	vclock_create(&replicaset.vclock);
	fiber_cond_create(&replicaset.applier.cond);
	replicaset.replica_by_id = (struct replica **)calloc(VCLOCK_MAX, sizeof(struct replica *));
	latch_create(&replicaset.applier.order_latch);
}

void
replication_free(void)
{
	free(replicaset.replica_by_id);
	mempool_destroy(&replicaset.pool);
	fiber_cond_destroy(&replicaset.applier.cond);
}

void
replica_check_id(uint32_t replica_id)
{
        if (replica_id == REPLICA_ID_NIL)
		tnt_raise(ClientError, ER_REPLICA_ID_IS_RESERVED,
			  (unsigned) replica_id);
	if (replica_id >= VCLOCK_MAX)
		tnt_raise(LoggedError, ER_REPLICA_MAX,
			  (unsigned) replica_id);
        if (replica_id == ::instance_id)
		tnt_raise(ClientError, ER_LOCAL_INSTANCE_ID_IS_READ_ONLY,
			  (unsigned) replica_id);
}

/* Return true if replica doesn't have id, relay and applier */
static bool
replica_is_orphan(struct replica *replica)
{
	return replica->id == REPLICA_ID_NIL && replica->applier == NULL &&
	       replica->relay == NULL;
}

static void
replica_on_applier_state_f(struct trigger *trigger, void *event);

static struct replica *
replica_new(void)
{
	struct replica *replica = (struct replica *)
			mempool_alloc(&replicaset.pool);
	if (replica == NULL)
		tnt_raise(OutOfMemory, sizeof(*replica), "malloc",
			  "struct replica");
	replica->id = 0;
	replica->uuid = uuid_nil;
	replica->applier = NULL;
	replica->relay = NULL;
	replica->gc = NULL;
	rlist_create(&replica->in_anon);
	trigger_create(&replica->on_applier_state,
		       replica_on_applier_state_f, NULL, NULL);
	replica->applier_sync_state = APPLIER_DISCONNECTED;
<<<<<<< HEAD
=======
	latch_create(&replica->order_latch);
>>>>>>> e9bf00fc
	return replica;
}

static void
replica_delete(struct replica *replica)
{
	assert(replica_is_orphan(replica));
	if (replica->gc != NULL)
		gc_consumer_unregister(replica->gc);
	mempool_free(&replicaset.pool, replica);
}

struct replica *
replicaset_add(uint32_t replica_id, const struct tt_uuid *replica_uuid)
{
	assert(!tt_uuid_is_nil(replica_uuid));
	assert(replica_id != REPLICA_ID_NIL && replica_id < VCLOCK_MAX);

	assert(replica_by_uuid(replica_uuid) == NULL);
	struct replica *replica = replica_new();
	replica->uuid = *replica_uuid;
	replica_hash_insert(&replicaset.hash, replica);
	replica_set_id(replica, replica_id);
	return replica;
}

void
replica_set_id(struct replica *replica, uint32_t replica_id)
{
	assert(replica_id < VCLOCK_MAX);
	assert(replica->id == REPLICA_ID_NIL); /* replica id is read-only */
	replica->id = replica_id;

	if (tt_uuid_is_equal(&INSTANCE_UUID, &replica->uuid)) {
		/* Assign local replica id */
		assert(instance_id == REPLICA_ID_NIL);
		instance_id = replica_id;
	}
	replicaset.replica_by_id[replica_id] = replica;
}

void
replica_clear_id(struct replica *replica)
{
	assert(replica->id != REPLICA_ID_NIL && replica->id != instance_id);
	/*
	 * Don't remove replicas from vclock here.
	 * The vclock_sum() must always grow, it is a core invariant of
	 * the recovery subsystem. Further attempts to register a replica
	 * with the removed replica_id will re-use LSN from the last value.
	 * Replicas with LSN == 0 also can't not be safely removed.
	 * Some records may arrive later on due to asynchronous nature of
	 * replication.
	 */
	replicaset.replica_by_id[replica->id] = NULL;
	replica->id = REPLICA_ID_NIL;
	if (replica_is_orphan(replica)) {
		replica_hash_remove(&replicaset.hash, replica);
		replica_delete(replica);
	}
}

static void
replica_set_applier(struct replica *replica, struct applier *applier)
{
	assert(replica->applier == NULL);
	replica->applier = applier;
	trigger_add(&replica->applier->on_state,
		    &replica->on_applier_state);
}

static void
replica_clear_applier(struct replica *replica)
{
	assert(replica->applier != NULL);
	replica->applier = NULL;
	trigger_clear(&replica->on_applier_state);
}

static void
replica_on_applier_sync(struct replica *replica)
{
	assert(replica->applier_sync_state == APPLIER_CONNECTED);

	replica->applier_sync_state = APPLIER_SYNC;
	replicaset.applier.synced++;

	replicaset_check_quorum();
}

static void
replica_on_applier_connect(struct replica *replica)
{
	struct applier *applier = replica->applier;

	assert(tt_uuid_is_nil(&replica->uuid));
	assert(!tt_uuid_is_nil(&applier->uuid));
	assert(replica->applier_sync_state == APPLIER_DISCONNECTED);

	replica->uuid = applier->uuid;

	struct replica *orig = replica_hash_search(&replicaset.hash, replica);
	if (orig != NULL && orig->applier != NULL) {
		say_error("duplicate connection to the same replica: "
			  "instance uuid %s, addr1 %s, addr2 %s",
			  tt_uuid_str(&orig->uuid), applier->source,
			  orig->applier->source);
		fiber_cancel(fiber());
		/*
		 * Raise an exception to force the applier
		 * to disconnect.
		 */
		fiber_testcancel();
	}

	rlist_del_entry(replica, in_anon);

	if (orig != NULL) {
		/* Use existing struct replica */
		replica_set_applier(orig, applier);
		replica_clear_applier(replica);
		replica_delete(replica);
		replica = orig;
	} else {
		/* Add a new struct replica */
		replica_hash_insert(&replicaset.hash, replica);
	}

	replica->applier_sync_state = APPLIER_CONNECTED;
	replicaset.applier.connected++;
}

static void
replica_on_applier_reconnect(struct replica *replica)
{
	struct applier *applier = replica->applier;

	assert(!tt_uuid_is_nil(&replica->uuid));
	assert(!tt_uuid_is_nil(&applier->uuid));
<<<<<<< HEAD
	assert(replica->applier_sync_state == APPLIER_DISCONNECTED);
=======
	assert(replica->applier_sync_state == APPLIER_LOADING ||
	       replica->applier_sync_state == APPLIER_DISCONNECTED);

	if (replica->applier_sync_state == APPLIER_LOADING) {
		assert(replicaset.applier.loading > 0);
		replicaset.applier.loading--;
	}
>>>>>>> e9bf00fc

	if (!tt_uuid_is_equal(&replica->uuid, &applier->uuid)) {
		/*
		 * Master's UUID changed, most likely because it was
		 * rebootstrapped. Try to look up a replica matching
		 * the new UUID and reassign the applier to it.
		 */
		struct replica *orig = replica_by_uuid(&applier->uuid);
		if (orig == NULL) {
			orig = replica_new();
			orig->uuid = applier->uuid;
			replica_hash_insert(&replicaset.hash, orig);
		}

		if (orig->applier != NULL) {
			tnt_raise(ClientError, ER_CFG, "replication",
				  "duplicate connection to the same replica");
		}

		replica_set_applier(orig, applier);
		replica_clear_applier(replica);
		replica->applier_sync_state = APPLIER_DISCONNECTED;
		replica = orig;
	}

	replica->applier_sync_state = APPLIER_CONNECTED;
	replicaset.applier.connected++;
}

static void
replica_on_applier_disconnect(struct replica *replica)
{
	switch (replica->applier_sync_state) {
	case APPLIER_SYNC:
		assert(replicaset.applier.synced > 0);
		replicaset.applier.synced--;
		FALLTHROUGH;
	case APPLIER_CONNECTED:
		assert(replicaset.applier.connected > 0);
		replicaset.applier.connected--;
		break;
	case APPLIER_DISCONNECTED:
		break;
	default:
		unreachable();
	}
<<<<<<< HEAD
	replica->applier_sync_state = APPLIER_DISCONNECTED;
=======
	replica->applier_sync_state = replica->applier->state;
	if (replica->applier_sync_state == APPLIER_LOADING)
		replicaset.applier.loading++;
>>>>>>> e9bf00fc
}

static void
replica_on_applier_state_f(struct trigger *trigger, void *event)
{
	(void)event;
	struct replica *replica = container_of(trigger,
			struct replica, on_applier_state);
	switch (replica->applier->state) {
	case APPLIER_CONNECTED:
		if (tt_uuid_is_nil(&replica->uuid))
			replica_on_applier_connect(replica);
		else
			replica_on_applier_reconnect(replica);
		break;
	case APPLIER_LOADING:
	case APPLIER_DISCONNECTED:
		replica_on_applier_disconnect(replica);
		break;
	case APPLIER_FOLLOW:
		replica_on_applier_sync(replica);
		break;
	case APPLIER_OFF:
		/*
		 * Connection to self, duplicate connection
		 * to the same master, or the applier fiber
		 * has been cancelled. Assume synced.
		 */
		replica_on_applier_sync(replica);
		break;
	case APPLIER_STOPPED:
		/* Unrecoverable error. */
		replica_on_applier_disconnect(replica);
		break;
	default:
		break;
	}
	fiber_cond_signal(&replicaset.applier.cond);
}

/**
 * Update the replica set with new "applier" objects
 * upon reconfiguration of box.cfg.replication.
 */
static void
replicaset_update(struct applier **appliers, int count)
{
	replica_hash_t uniq;
	memset(&uniq, 0, sizeof(uniq));
	replica_hash_new(&uniq);
	RLIST_HEAD(anon_replicas);
	struct replica *replica, *next;
	struct applier *applier;

	auto uniq_guard = make_scoped_guard([&]{
		replica_hash_foreach_safe(&uniq, replica, next) {
			replica_hash_remove(&uniq, replica);
			replica_delete(replica);
		}
	});

	/* Check for duplicate UUID */
	for (int i = 0; i < count; i++) {
		applier = appliers[i];
		replica = replica_new();
		replica_set_applier(replica, applier);

		if (applier->state != APPLIER_CONNECTED) {
			/*
			 * The replica has not received its UUID from
			 * the master yet and thus cannot be added to
			 * the replica set. Instead, add it to the list
			 * of anonymous replicas and setup a trigger
			 * that will insert it into the replica set
			 * when it is finally connected.
			 */
			rlist_add_entry(&anon_replicas, replica, in_anon);
			continue;
		}

		assert(!tt_uuid_is_nil(&applier->uuid));
		replica->uuid = applier->uuid;

		if (replica_hash_search(&uniq, replica) != NULL) {
			tnt_raise(ClientError, ER_CFG, "replication",
				  "duplicate connection to the same replica");
		}
		replica_hash_insert(&uniq, replica);
	}

	/*
	 * All invariants and conditions are checked, now it is safe to
	 * apply the new configuration. Nothing can fail after this point.
	 */

	/* Prune old appliers */
	replicaset_foreach(replica) {
		if (replica->applier == NULL)
			continue;
		applier = replica->applier;
		replica_clear_applier(replica);
		replica->applier_sync_state = APPLIER_DISCONNECTED;
		applier_stop(applier);
		applier_delete(applier);
	}
	rlist_foreach_entry_safe(replica, &replicaset.anon, in_anon, next) {
		applier = replica->applier;
		replica_clear_applier(replica);
		replica_delete(replica);
		applier_stop(applier);
		applier_delete(applier);
	}
	rlist_create(&replicaset.anon);

	/* Save new appliers */
	replicaset.applier.total = count;
	replicaset.applier.connected = 0;
	replicaset.applier.loading = 0;
	replicaset.applier.synced = 0;

	replica_hash_foreach_safe(&uniq, replica, next) {
		replica_hash_remove(&uniq, replica);

		struct replica *orig = replica_hash_search(&replicaset.hash,
							   replica);
		if (orig != NULL) {
			/* Use existing struct replica */
			replica_set_applier(orig, replica->applier);
			replica_clear_applier(replica);
			replica_delete(replica);
			replica = orig;
		} else {
			/* Add a new struct replica */
			replica_hash_insert(&replicaset.hash, replica);
		}

		replica->applier_sync_state = APPLIER_CONNECTED;
		replicaset.applier.connected++;
	}
	rlist_swap(&replicaset.anon, &anon_replicas);

	assert(replica_hash_first(&uniq) == NULL);
	replica_hash_foreach_safe(&replicaset.hash, replica, next) {
		if (replica_is_orphan(replica)) {
			replica_hash_remove(&replicaset.hash, replica);
			replica_delete(replica);
		}
	}
}

/**
 * Replica set configuration state, shared among appliers.
 */
struct replicaset_connect_state {
	/** Number of successfully connected appliers. */
	int connected;
	/** Number of appliers that failed to connect. */
	int failed;
	/** Signaled when an applier connects or stops. */
	struct fiber_cond wakeup;
};

struct applier_on_connect {
	struct trigger base;
	struct replicaset_connect_state *state;
};

static void
applier_on_connect_f(struct trigger *trigger, void *event)
{
	struct applier_on_connect *on_connect = container_of(trigger,
					struct applier_on_connect, base);
	struct replicaset_connect_state *state = on_connect->state;
	struct applier *applier = (struct applier *)event;

	switch (applier->state) {
	case APPLIER_OFF:
	case APPLIER_STOPPED:
		state->failed++;
		break;
	case APPLIER_CONNECTED:
		state->connected++;
		break;
	default:
		return;
	}
	fiber_cond_signal(&state->wakeup);
	applier_pause(applier);
}

void
replicaset_connect(struct applier **appliers, int count,
		   double timeout, bool connect_all)
{
	if (count == 0) {
		/* Cleanup the replica set. */
		replicaset_update(appliers, count);
		return;
	}
	say_verbose("connecting to %d replicas", count);

	/*
	 * Simultaneously connect to remote peers to receive their UUIDs
	 * and fill the resulting set:
	 *
	 * - create a single control channel;
	 * - register a trigger in each applier to wake up our
	 *   fiber via this channel when the remote peer becomes
	 *   connected and a UUID is received;
	 * - wait up to CONNECT_TIMEOUT seconds for `count` messages;
	 * - on timeout, raise a CFG error, cancel and destroy
	 *   the freshly created appliers (done in a guard);
	 * - an success, unregister the trigger, check the UUID set
	 *   for duplicates, fill the result set, return.
	 */

	/* Memory for on_state triggers registered in appliers */
	struct applier_on_connect triggers[VCLOCK_MAX];

	struct replicaset_connect_state state;
	state.connected = state.failed = 0;
	fiber_cond_create(&state.wakeup);

	/* Add triggers and start simulations connection to remote peers */
	for (int i = 0; i < count; i++) {
		struct applier *applier = appliers[i];
		struct applier_on_connect *trigger = &triggers[i];
		/* Register a trigger to wake us up when peer is connected */
		trigger_create(&trigger->base, applier_on_connect_f, NULL, NULL);
		trigger->state = &state;
		trigger_add(&applier->on_state, &trigger->base);
		/* Start background connection */
		applier_start(applier);
	}

	while (state.connected < count) {
		double wait_start = ev_monotonic_now(loop());
		if (fiber_cond_wait_timeout(&state.wakeup, timeout) != 0)
			break;
		if (state.failed > 0 && connect_all)
			break;
		timeout -= ev_monotonic_now(loop()) - wait_start;
	}
	if (state.connected < count) {
		say_crit("failed to connect to %d out of %d replicas",
			 count - state.connected, count);
		/* Timeout or connection failure. */
		if (connect_all)
			goto error;
	} else {
		say_verbose("connected to %d replicas", state.connected);
	}

	for (int i = 0; i < count; i++) {
		/* Unregister the temporary trigger used to wake us up */
		trigger_clear(&triggers[i].base);
		/*
		 * Stop appliers that failed to connect.
		 * They will be restarted once we proceed
		 * to 'subscribe', see replicaset_follow().
		 */
		struct applier *applier = appliers[i];
		if (applier->state != APPLIER_CONNECTED)
			applier_stop(applier);
	}

	/* Now all the appliers are connected, update the replica set. */
	replicaset_update(appliers, count);
	return;
error:
	/* Destroy appliers */
	for (int i = 0; i < count; i++) {
		trigger_clear(&triggers[i].base);
		applier_stop(appliers[i]);
	}

	/* ignore original error */
	tnt_raise(ClientError, ER_CFG, "replication",
		  "failed to connect to one or more replicas");
}

void
replicaset_follow(void)
{
	if (replicaset.applier.total == 0) {
		/*
		 * Replication is not configured.
		 */
		box_clear_orphan();
		return;
	}
	struct replica *replica;
	replicaset_foreach(replica) {
		/* Resume connected appliers. */
		if (replica->applier != NULL)
			applier_resume(replica->applier);
	}
	rlist_foreach_entry(replica, &replicaset.anon, in_anon) {
		/* Restart appliers that failed to connect. */
		applier_start(replica->applier);
	}
	if (replicaset_quorum() == 0) {
		/*
		 * Leaving orphan mode immediately since
		 * replication_connect_quorum is set to 0.
		 */
		box_clear_orphan();
	}
}

void
replicaset_sync(void)
{
	int quorum = replicaset_quorum();

	if (quorum == 0)
		return;

	say_verbose("synchronizing with %d replicas", quorum);

	/*
	 * Wait until all connected replicas synchronize up to
	 * replication_sync_lag
	 */
	while (replicaset.applier.synced < quorum &&
	       replicaset.applier.connected +
	       replicaset.applier.loading >= quorum)
		fiber_cond_wait(&replicaset.applier.cond);

	if (replicaset.applier.synced < quorum) {
		/*
		 * Not enough replicas connected to form a quorum.
		 * Do not stall configuration, leave the instance
		 * in 'orphan' state.
		 */
		say_crit("entering orphan mode");
		return;
	}

	say_crit("replica set sync complete, quorum of %d "
		 "replicas formed", quorum);
}

void
replicaset_check_quorum(void)
{
	if (replicaset.applier.synced >= replicaset_quorum()) {
		if (replicaset_quorum() > 0)
			say_crit("leaving orphan mode");
		box_clear_orphan();
	}
}

void
replica_set_relay(struct replica *replica, struct relay *relay)
{
	assert(replica->id != REPLICA_ID_NIL);
	assert(replica->relay == NULL);
	replica->relay = relay;
}

void
replica_clear_relay(struct replica *replica)
{
	assert(replica->relay != NULL);
	replica->relay = NULL;
	if (replica_is_orphan(replica)) {
		replica_hash_remove(&replicaset.hash, replica);
		replica_delete(replica);
	}
}

struct replica *
replicaset_first(void)
{
	return replica_hash_first(&replicaset.hash);
}

struct replica *
replicaset_next(struct replica *replica)
{
	return replica_hash_next(&replicaset.hash, replica);
}

/**
 * Compare vclock and read only mode of all connected
 * replicas and elect a leader.
 * Initiallly, skip read-only replicas, since they
 * can not properly act as bootstrap masters (register
 * new nodes in _cluster table). If there are no read-write
 * replicas, choose a read-only replica with biggest vclock
 * as a leader, in hope it will become read-write soon.
 */
static struct replica *
replicaset_round(bool skip_ro)
{
	struct replica *leader = NULL;
	replicaset_foreach(replica) {
		if (replica->applier == NULL)
			continue;
		/**
		 * While bootstrapping a new cluster, read-only
		 * replicas shouldn't be considered as a leader.
		 * The only exception if there is no read-write
		 * replicas since there is still a possibility
		 * that all replicas exist in cluster table.
		 */
		if (skip_ro && replica->applier->remote_is_ro)
			continue;
		if (leader == NULL) {
			leader = replica;
			continue;
		}
		/*
		 * Choose the replica with the most advanced
		 * vclock. If there are two or more replicas
		 * with the same vclock, prefer the one with
		 * the lowest uuid.
		 */
		int cmp = vclock_compare(&replica->applier->vclock,
					 &leader->applier->vclock);
		if (cmp < 0)
			continue;
		if (cmp == 0 && tt_uuid_compare(&replica->uuid,
						&leader->uuid) > 0)
			continue;
		leader = replica;
	}
	return leader;
}

struct replica *
replicaset_leader(void)
{
	bool skip_ro = true;
	/**
	 * Two loops, first prefers read-write replicas among others.
	 * Second for backward compatibility, if there is no such
	 * replicas at all.
	 */
	struct replica *leader = replicaset_round(skip_ro);
	if (leader == NULL) {
		skip_ro = false;
		leader = replicaset_round(skip_ro);
	}

	return leader;
}

struct replica *
replica_by_uuid(const struct tt_uuid *uuid)
{
	struct replica key;
	key.uuid = *uuid;
	return replica_hash_search(&replicaset.hash, &key);
}

struct replica *
replica_by_id(uint32_t replica_id)
{
	return replicaset.replica_by_id[replica_id];
}<|MERGE_RESOLUTION|>--- conflicted
+++ resolved
@@ -141,10 +141,7 @@
 	trigger_create(&replica->on_applier_state,
 		       replica_on_applier_state_f, NULL, NULL);
 	replica->applier_sync_state = APPLIER_DISCONNECTED;
-<<<<<<< HEAD
-=======
 	latch_create(&replica->order_latch);
->>>>>>> e9bf00fc
 	return replica;
 }
 
@@ -284,9 +281,6 @@
 
 	assert(!tt_uuid_is_nil(&replica->uuid));
 	assert(!tt_uuid_is_nil(&applier->uuid));
-<<<<<<< HEAD
-	assert(replica->applier_sync_state == APPLIER_DISCONNECTED);
-=======
 	assert(replica->applier_sync_state == APPLIER_LOADING ||
 	       replica->applier_sync_state == APPLIER_DISCONNECTED);
 
@@ -294,7 +288,6 @@
 		assert(replicaset.applier.loading > 0);
 		replicaset.applier.loading--;
 	}
->>>>>>> e9bf00fc
 
 	if (!tt_uuid_is_equal(&replica->uuid, &applier->uuid)) {
 		/*
@@ -341,13 +334,9 @@
 	default:
 		unreachable();
 	}
-<<<<<<< HEAD
-	replica->applier_sync_state = APPLIER_DISCONNECTED;
-=======
 	replica->applier_sync_state = replica->applier->state;
 	if (replica->applier_sync_state == APPLIER_LOADING)
 		replicaset.applier.loading++;
->>>>>>> e9bf00fc
 }
 
 static void
